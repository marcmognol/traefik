package metrics

import (
	"net/http"
	"net/http/httptest"
	"reflect"
	"strings"
	"testing"

	"github.com/go-kit/kit/metrics"
	"github.com/stretchr/testify/assert"
	"google.golang.org/grpc/codes"
)

// CollectingCounter is a metrics.Counter implementation that enables access to the CounterValue and LastLabelValues.
type CollectingCounter struct {
	CounterValue    float64
	LastLabelValues []string
}

// With is there to satisfy the metrics.Counter interface.
func (c *CollectingCounter) With(labelValues ...string) metrics.Counter {
	c.LastLabelValues = labelValues
	return c
}

// Add is there to satisfy the metrics.Counter interface.
func (c *CollectingCounter) Add(delta float64) {
	c.CounterValue += delta
}

func TestMetricsRetryListener(t *testing.T) {
	req := httptest.NewRequest(http.MethodGet, "/", nil)
	retryMetrics := newCollectingRetryMetrics()
	retryListener := NewRetryListener(retryMetrics, "serviceName")
	retryListener.Retried(req, 1)
	retryListener.Retried(req, 2)

	wantCounterValue := float64(2)
	if retryMetrics.retriesCounter.CounterValue != wantCounterValue {
		t.Errorf("got counter value of %f, want %f", retryMetrics.retriesCounter.CounterValue, wantCounterValue)
	}

	wantLabelValues := []string{"service", "serviceName"}
	if !reflect.DeepEqual(retryMetrics.retriesCounter.LastLabelValues, wantLabelValues) {
		t.Errorf("wrong label values %v used, want %v", retryMetrics.retriesCounter.LastLabelValues, wantLabelValues)
	}
}

// collectingRetryMetrics is an implementation of the retryMetrics interface that can be used inside tests to collect the times Add() was called.
type collectingRetryMetrics struct {
	retriesCounter *CollectingCounter
}

func newCollectingRetryMetrics() *collectingRetryMetrics {
	return &collectingRetryMetrics{retriesCounter: &CollectingCounter{}}
}

func (m *collectingRetryMetrics) ServiceRetriesCounter() metrics.Counter {
	return m.retriesCounter
}

func Test_getMethod(t *testing.T) {
	testCases := []struct {
		method   string
		expected string
	}{
		{
			method:   http.MethodGet,
			expected: http.MethodGet,
		},
		{
			method:   strings.ToLower(http.MethodGet),
			expected: "EXTENSION_METHOD",
		},
		{
			method:   "THIS_IS_NOT_A_VALID_METHOD",
			expected: "EXTENSION_METHOD",
		},
	}

	for _, test := range testCases {
		test := test
		t.Run(test.method, func(t *testing.T) {
			t.Parallel()

			request := httptest.NewRequest(test.method, "http://example.com", nil)
			assert.Equal(t, test.expected, getMethod(request))
		})
	}
}

func Test_getRequestProtocol(t *testing.T) {
	testCases := []struct {
		desc     string
		headers  http.Header
		expected string
	}{
		{
			desc:     "default",
			expected: protoHTTP,
		},
		{
			desc: "websocket",
			headers: http.Header{
				"Connection": []string{"upgrade"},
				"Upgrade":    []string{"websocket"},
			},
			expected: protoWebsocket,
		},
		{
			desc: "SSE",
			headers: http.Header{
				"Accept": []string{"text/event-stream"},
			},
			expected: protoSSE,
		},
		{
			desc: "grpc web",
			headers: http.Header{
				"Content-Type": []string{"application/grpc-web-text"},
			},
			expected: protoGRPCWeb,
		},
		{
			desc: "grpc",
			headers: http.Header{
				"Content-Type": []string{"application/grpc-text"},
			},
			expected: protoGRPC,
		},
	}

	for _, test := range testCases {
		t.Run(test.desc, func(t *testing.T) {
			t.Parallel()

			req := httptest.NewRequest(http.MethodGet, "https://localhost", http.NoBody)
			req.Header = test.headers

			protocol := getRequestProtocol(req)

			assert.Equal(t, test.expected, protocol)
		})
	}
}

func Test_grpcStatusCode(t *testing.T) {
	testCases := []struct {
		desc     string
		status   string
		expected codes.Code
	}{
		{
			desc:     "invalid number",
			status:   "foo",
			expected: codes.Unknown,
		},
		{
			desc:     "number",
			status:   "1",
			expected: codes.Canceled,
		},
		{
			desc:     "invalid string",
			status:   `"foo"`,
			expected: codes.Unknown,
		},
		{
			desc:     "string",
			status:   `"OK"`,
			expected: codes.OK,
		},
	}

	for _, test := range testCases {
<<<<<<< HEAD
		test := test
		t.Run(test.desc, func(t *testing.T) {
=======
		t.Run(test.method, func(t *testing.T) {
>>>>>>> 2bc3fa7b
			t.Parallel()

			rw := httptest.NewRecorder()
			rw.Header().Set("Grpc-Status", test.status)

			code := grpcStatusCode(rw)

			assert.EqualValues(t, test.expected, code)
		})
	}
}<|MERGE_RESOLUTION|>--- conflicted
+++ resolved
@@ -80,7 +80,6 @@
 	}
 
 	for _, test := range testCases {
-		test := test
 		t.Run(test.method, func(t *testing.T) {
 			t.Parallel()
 
@@ -174,12 +173,7 @@
 	}
 
 	for _, test := range testCases {
-<<<<<<< HEAD
-		test := test
 		t.Run(test.desc, func(t *testing.T) {
-=======
-		t.Run(test.method, func(t *testing.T) {
->>>>>>> 2bc3fa7b
 			t.Parallel()
 
 			rw := httptest.NewRecorder()
