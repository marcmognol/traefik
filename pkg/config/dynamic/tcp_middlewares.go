package dynamic

// +k8s:deepcopy-gen=true

// TCPMiddleware holds the TCPMiddleware configuration.
type TCPMiddleware struct {
	InFlightConn *TCPInFlightConn `json:"inFlightConn,omitempty" toml:"inFlightConn,omitempty" yaml:"inFlightConn,omitempty" export:"true"`
<<<<<<< HEAD
=======
	IPWhiteList  *TCPIPWhiteList  `json:"ipWhiteList,omitempty" toml:"ipWhiteList,omitempty" yaml:"ipWhiteList,omitempty" export:"true"`
>>>>>>> 9adf0fb6
	IPAllowList  *TCPIPAllowList  `json:"ipAllowList,omitempty" toml:"ipAllowList,omitempty" yaml:"ipAllowList,omitempty" export:"true"`
}

// +k8s:deepcopy-gen=true

// TCPInFlightConn holds the TCP InFlightConn middleware configuration.
// This middleware prevents services from being overwhelmed with high load,
// by limiting the number of allowed simultaneous connections for one IP.
<<<<<<< HEAD
// More info: https://doc.traefik.io/traefik/v3.0/middlewares/tcp/inflightconn/
=======
// More info: https://doc.traefik.io/traefik/v2.11/middlewares/tcp/inflightconn/
>>>>>>> 9adf0fb6
type TCPInFlightConn struct {
	// Amount defines the maximum amount of allowed simultaneous connections.
	// The middleware closes the connection if there are already amount connections opened.
	Amount int64 `json:"amount,omitempty" toml:"amount,omitempty" yaml:"amount,omitempty" export:"true"`
}

// +k8s:deepcopy-gen=true

<<<<<<< HEAD
// TCPIPAllowList holds the TCP IPAllowList middleware configuration.
// This middleware accepts/refuses connections based on the client IP.
type TCPIPAllowList struct {
=======
// TCPIPWhiteList holds the TCP IPWhiteList middleware configuration.
type TCPIPWhiteList struct {
>>>>>>> 9adf0fb6
	// SourceRange defines the allowed IPs (or ranges of allowed IPs by using CIDR notation).
	SourceRange []string `json:"sourceRange,omitempty" toml:"sourceRange,omitempty" yaml:"sourceRange,omitempty"`
}

// +k8s:deepcopy-gen=true

// TCPIPAllowList holds the TCP IPAllowList middleware configuration.
type TCPIPAllowList struct {
	// SourceRange defines the allowed IPs (or ranges of allowed IPs by using CIDR notation).
	SourceRange []string `json:"sourceRange,omitempty" toml:"sourceRange,omitempty" yaml:"sourceRange,omitempty"`
}<|MERGE_RESOLUTION|>--- conflicted
+++ resolved
@@ -5,10 +5,6 @@
 // TCPMiddleware holds the TCPMiddleware configuration.
 type TCPMiddleware struct {
 	InFlightConn *TCPInFlightConn `json:"inFlightConn,omitempty" toml:"inFlightConn,omitempty" yaml:"inFlightConn,omitempty" export:"true"`
-<<<<<<< HEAD
-=======
-	IPWhiteList  *TCPIPWhiteList  `json:"ipWhiteList,omitempty" toml:"ipWhiteList,omitempty" yaml:"ipWhiteList,omitempty" export:"true"`
->>>>>>> 9adf0fb6
 	IPAllowList  *TCPIPAllowList  `json:"ipAllowList,omitempty" toml:"ipAllowList,omitempty" yaml:"ipAllowList,omitempty" export:"true"`
 }
 
@@ -17,29 +13,11 @@
 // TCPInFlightConn holds the TCP InFlightConn middleware configuration.
 // This middleware prevents services from being overwhelmed with high load,
 // by limiting the number of allowed simultaneous connections for one IP.
-<<<<<<< HEAD
 // More info: https://doc.traefik.io/traefik/v3.0/middlewares/tcp/inflightconn/
-=======
-// More info: https://doc.traefik.io/traefik/v2.11/middlewares/tcp/inflightconn/
->>>>>>> 9adf0fb6
 type TCPInFlightConn struct {
 	// Amount defines the maximum amount of allowed simultaneous connections.
 	// The middleware closes the connection if there are already amount connections opened.
 	Amount int64 `json:"amount,omitempty" toml:"amount,omitempty" yaml:"amount,omitempty" export:"true"`
-}
-
-// +k8s:deepcopy-gen=true
-
-<<<<<<< HEAD
-// TCPIPAllowList holds the TCP IPAllowList middleware configuration.
-// This middleware accepts/refuses connections based on the client IP.
-type TCPIPAllowList struct {
-=======
-// TCPIPWhiteList holds the TCP IPWhiteList middleware configuration.
-type TCPIPWhiteList struct {
->>>>>>> 9adf0fb6
-	// SourceRange defines the allowed IPs (or ranges of allowed IPs by using CIDR notation).
-	SourceRange []string `json:"sourceRange,omitempty" toml:"sourceRange,omitempty" yaml:"sourceRange,omitempty"`
 }
 
 // +k8s:deepcopy-gen=true
