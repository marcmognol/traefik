package middleware

import (
	"context"
	"errors"
	"fmt"
	"net/http"
	"reflect"
	"slices"
	"strings"

	"github.com/containous/alice"
	"github.com/rs/zerolog/log"
	"github.com/traefik/traefik/v3/pkg/config/runtime"
	"github.com/traefik/traefik/v3/pkg/middlewares/addprefix"
	"github.com/traefik/traefik/v3/pkg/middlewares/auth"
	"github.com/traefik/traefik/v3/pkg/middlewares/buffering"
	"github.com/traefik/traefik/v3/pkg/middlewares/chain"
	"github.com/traefik/traefik/v3/pkg/middlewares/circuitbreaker"
	"github.com/traefik/traefik/v3/pkg/middlewares/compress"
	"github.com/traefik/traefik/v3/pkg/middlewares/contenttype"
	"github.com/traefik/traefik/v3/pkg/middlewares/customerrors"
	"github.com/traefik/traefik/v3/pkg/middlewares/grpcweb"
	"github.com/traefik/traefik/v3/pkg/middlewares/headers"
	"github.com/traefik/traefik/v3/pkg/middlewares/inflightreq"
	"github.com/traefik/traefik/v3/pkg/middlewares/ipallowlist"
	"github.com/traefik/traefik/v3/pkg/middlewares/ipwhitelist"
	"github.com/traefik/traefik/v3/pkg/middlewares/observability"
	"github.com/traefik/traefik/v3/pkg/middlewares/passtlsclientcert"
	"github.com/traefik/traefik/v3/pkg/middlewares/ratelimiter"
	"github.com/traefik/traefik/v3/pkg/middlewares/redirect"
	"github.com/traefik/traefik/v3/pkg/middlewares/replacepath"
	"github.com/traefik/traefik/v3/pkg/middlewares/replacepathregex"
	"github.com/traefik/traefik/v3/pkg/middlewares/retry"
	"github.com/traefik/traefik/v3/pkg/middlewares/stripprefix"
	"github.com/traefik/traefik/v3/pkg/middlewares/stripprefixregex"
	"github.com/traefik/traefik/v3/pkg/server/provider"
)

type middlewareStackType int

const (
	middlewareStackKey middlewareStackType = iota
)

// Builder the middleware builder.
type Builder struct {
	configs        map[string]*runtime.MiddlewareInfo
	pluginBuilder  PluginsBuilder
	serviceBuilder serviceBuilder
}

type serviceBuilder interface {
	BuildHTTP(ctx context.Context, serviceName string) (http.Handler, error)
}

// NewBuilder creates a new Builder.
func NewBuilder(configs map[string]*runtime.MiddlewareInfo, serviceBuilder serviceBuilder, pluginBuilder PluginsBuilder) *Builder {
	return &Builder{configs: configs, serviceBuilder: serviceBuilder, pluginBuilder: pluginBuilder}
}

// BuildChain creates a middleware chain.
func (b *Builder) BuildChain(ctx context.Context, middlewares []string) *alice.Chain {
	chain := alice.New()
	for _, name := range middlewares {
		middlewareName := provider.GetQualifiedName(ctx, name)

		chain = chain.Append(func(next http.Handler) (http.Handler, error) {
			constructorContext := provider.AddInContext(ctx, middlewareName)
			if midInf, ok := b.configs[middlewareName]; !ok || midInf.Middleware == nil {
				return nil, fmt.Errorf("middleware %q does not exist", middlewareName)
			}

			var err error
			if constructorContext, err = checkRecursion(constructorContext, middlewareName); err != nil {
				b.configs[middlewareName].AddError(err, true)
				return nil, err
			}

			constructor, err := b.buildConstructor(constructorContext, middlewareName)
			if err != nil {
				b.configs[middlewareName].AddError(err, true)
				return nil, err
			}

			handler, err := constructor(next)
			if err != nil {
				b.configs[middlewareName].AddError(err, true)
				return nil, err
			}

			return handler, nil
		})
	}
	return &chain
}

func checkRecursion(ctx context.Context, middlewareName string) (context.Context, error) {
	currentStack, ok := ctx.Value(middlewareStackKey).([]string)
	if !ok {
		currentStack = []string{}
	}
	if slices.Contains(currentStack, middlewareName) {
		return ctx, fmt.Errorf("could not instantiate middleware %s: recursion detected in %s", middlewareName, strings.Join(append(currentStack, middlewareName), "->"))
	}
	return context.WithValue(ctx, middlewareStackKey, append(currentStack, middlewareName)), nil
}

// it is the responsibility of the caller to make sure that b.configs[middlewareName].Middleware exists.
func (b *Builder) buildConstructor(ctx context.Context, middlewareName string) (alice.Constructor, error) {
	config := b.configs[middlewareName]
	if config == nil || config.Middleware == nil {
		return nil, fmt.Errorf("invalid middleware %q configuration", middlewareName)
	}

	var middleware alice.Constructor
	badConf := errors.New("cannot create middleware: multi-types middleware not supported, consider declaring two different pieces of middleware instead")

	// AddPrefix
	if config.AddPrefix != nil {
		middleware = func(next http.Handler) (http.Handler, error) {
			return addprefix.New(ctx, next, *config.AddPrefix, middlewareName)
		}
	}

	// BasicAuth
	if config.BasicAuth != nil {
		if middleware != nil {
			return nil, badConf
		}
		middleware = func(next http.Handler) (http.Handler, error) {
			return auth.NewBasic(ctx, next, *config.BasicAuth, middlewareName)
		}
	}

	// Buffering
	if config.Buffering != nil {
		if middleware != nil {
			return nil, badConf
		}
		middleware = func(next http.Handler) (http.Handler, error) {
			return buffering.New(ctx, next, *config.Buffering, middlewareName)
		}
	}

	// Chain
	if config.Chain != nil {
		if middleware != nil {
			return nil, badConf
		}

		var qualifiedNames []string
		for _, name := range config.Chain.Middlewares {
			qualifiedNames = append(qualifiedNames, provider.GetQualifiedName(ctx, name))
		}
		config.Chain.Middlewares = qualifiedNames
		middleware = func(next http.Handler) (http.Handler, error) {
			return chain.New(ctx, next, *config.Chain, b, middlewareName)
		}
	}

	// CircuitBreaker
	if config.CircuitBreaker != nil {
		if middleware != nil {
			return nil, badConf
		}
		middleware = func(next http.Handler) (http.Handler, error) {
			return circuitbreaker.New(ctx, next, *config.CircuitBreaker, middlewareName)
		}
	}

	// Compress
	if config.Compress != nil {
		if middleware != nil {
			return nil, badConf
		}
		middleware = func(next http.Handler) (http.Handler, error) {
			return compress.New(ctx, next, *config.Compress, middlewareName)
		}
	}

	// ContentType
	if config.ContentType != nil {
		if middleware != nil {
			return nil, badConf
		}
		middleware = func(next http.Handler) (http.Handler, error) {
			return contenttype.New(ctx, next, *config.ContentType, middlewareName)
		}
	}

	// CustomErrors
	if config.Errors != nil {
		if middleware != nil {
			return nil, badConf
		}
		middleware = func(next http.Handler) (http.Handler, error) {
			return customerrors.New(ctx, next, *config.Errors, b.serviceBuilder, middlewareName)
		}
	}

	// DigestAuth
	if config.DigestAuth != nil {
		if middleware != nil {
			return nil, badConf
		}
		middleware = func(next http.Handler) (http.Handler, error) {
			return auth.NewDigest(ctx, next, *config.DigestAuth, middlewareName)
		}
	}

	// ForwardAuth
	if config.ForwardAuth != nil {
		if middleware != nil {
			return nil, badConf
		}
		middleware = func(next http.Handler) (http.Handler, error) {
			return auth.NewForward(ctx, next, *config.ForwardAuth, middlewareName)
		}
	}

	// GrpcWeb
	if config.GrpcWeb != nil {
		if middleware != nil {
			return nil, badConf
		}
		middleware = func(next http.Handler) (http.Handler, error) {
			return grpcweb.New(ctx, next, *config.GrpcWeb, middlewareName), nil
		}
	}

	// Headers
	if config.Headers != nil {
		if middleware != nil {
			return nil, badConf
		}
		middleware = func(next http.Handler) (http.Handler, error) {
			return headers.New(ctx, next, *config.Headers, middlewareName)
		}
	}

	// IPWhiteList
	if config.IPWhiteList != nil {
		qualifiedName := provider.GetQualifiedName(ctx, middlewareName)
		log.Warn().Msgf("Middleware %q of type IPWhiteList is deprecated, please use IPAllowList instead.", qualifiedName)

		if middleware != nil {
			return nil, badConf
		}
		middleware = func(next http.Handler) (http.Handler, error) {
			return ipwhitelist.New(ctx, next, *config.IPWhiteList, middlewareName)
		}
	}

	// IPAllowList
	if config.IPAllowList != nil {
		if middleware != nil {
			return nil, badConf
		}
		middleware = func(next http.Handler) (http.Handler, error) {
			return ipallowlist.New(ctx, next, *config.IPAllowList, middlewareName)
		}
	}

	// InFlightReq
	if config.InFlightReq != nil {
		if middleware != nil {
			return nil, badConf
		}
		middleware = func(next http.Handler) (http.Handler, error) {
			return inflightreq.New(ctx, next, *config.InFlightReq, middlewareName)
		}
	}

	// PassTLSClientCert
	if config.PassTLSClientCert != nil {
		if middleware != nil {
			return nil, badConf
		}
		middleware = func(next http.Handler) (http.Handler, error) {
			return passtlsclientcert.New(ctx, next, *config.PassTLSClientCert, middlewareName)
		}
	}

	// RateLimit
	if config.RateLimit != nil {
		if middleware != nil {
			return nil, badConf
		}
		middleware = func(next http.Handler) (http.Handler, error) {
			return ratelimiter.New(ctx, next, *config.RateLimit, middlewareName)
		}
	}

	// RedirectRegex
	if config.RedirectRegex != nil {
		if middleware != nil {
			return nil, badConf
		}
		middleware = func(next http.Handler) (http.Handler, error) {
			return redirect.NewRedirectRegex(ctx, next, *config.RedirectRegex, middlewareName)
		}
	}

	// RedirectScheme
	if config.RedirectScheme != nil {
		if middleware != nil {
			return nil, badConf
		}
		middleware = func(next http.Handler) (http.Handler, error) {
			return redirect.NewRedirectScheme(ctx, next, *config.RedirectScheme, middlewareName)
		}
	}

	// ReplacePath
	if config.ReplacePath != nil {
		if middleware != nil {
			return nil, badConf
		}
		middleware = func(next http.Handler) (http.Handler, error) {
			return replacepath.New(ctx, next, *config.ReplacePath, middlewareName)
		}
	}

	// ReplacePathRegex
	if config.ReplacePathRegex != nil {
		if middleware != nil {
			return nil, badConf
		}
		middleware = func(next http.Handler) (http.Handler, error) {
			return replacepathregex.New(ctx, next, *config.ReplacePathRegex, middlewareName)
		}
	}

	// Retry
	if config.Retry != nil {
		if middleware != nil {
			return nil, badConf
		}
		middleware = func(next http.Handler) (http.Handler, error) {
			// TODO missing metrics / accessLog
			return retry.New(ctx, next, *config.Retry, retry.Listeners{}, middlewareName)
		}
	}

	// StripPrefix
	if config.StripPrefix != nil {
		if middleware != nil {
			return nil, badConf
		}
		middleware = func(next http.Handler) (http.Handler, error) {
			return stripprefix.New(ctx, next, *config.StripPrefix, middlewareName)
		}
	}

	// StripPrefixRegex
	if config.StripPrefixRegex != nil {
		if middleware != nil {
			return nil, badConf
		}
		middleware = func(next http.Handler) (http.Handler, error) {
			return stripprefixregex.New(ctx, next, *config.StripPrefixRegex, middlewareName)
		}
	}

	// Plugin
	if config.Plugin != nil && !reflect.ValueOf(b.pluginBuilder).IsNil() { // Using "reflect" because "b.pluginBuilder" is an interface.
		if middleware != nil {
			return nil, badConf
		}

		pluginType, rawPluginConfig, err := findPluginConfig(config.Plugin)
		if err != nil {
			return nil, fmt.Errorf("plugin: %w", err)
		}

		plug, err := b.pluginBuilder.Build(pluginType, rawPluginConfig, middlewareName)
		if err != nil {
			return nil, fmt.Errorf("plugin: %w", err)
		}

		middleware = func(next http.Handler) (http.Handler, error) {
			return newTraceablePlugin(ctx, middlewareName, plug, next)
		}
	}

	if middleware == nil {
		return nil, fmt.Errorf("invalid middleware %q configuration: invalid middleware type or middleware does not exist", middlewareName)
	}

<<<<<<< HEAD
	// The tracing middleware is a NOOP if tracing is not setup on the middleware chain.
	// Hence, regarding internal resources' observability deactivation,
	// this would not enable tracing.
	return observability.WrapMiddleware(ctx, middleware), nil
}

func inSlice(element string, stack []string) bool {
	for _, value := range stack {
		if value == element {
			return true
		}
	}
	return false
=======
	return tracing.Wrap(ctx, middleware), nil
>>>>>>> 5cf1b95c
}<|MERGE_RESOLUTION|>--- conflicted
+++ resolved
@@ -388,21 +388,8 @@
 		return nil, fmt.Errorf("invalid middleware %q configuration: invalid middleware type or middleware does not exist", middlewareName)
 	}
 
-<<<<<<< HEAD
 	// The tracing middleware is a NOOP if tracing is not setup on the middleware chain.
 	// Hence, regarding internal resources' observability deactivation,
 	// this would not enable tracing.
 	return observability.WrapMiddleware(ctx, middleware), nil
-}
-
-func inSlice(element string, stack []string) bool {
-	for _, value := range stack {
-		if value == element {
-			return true
-		}
-	}
-	return false
-=======
-	return tracing.Wrap(ctx, middleware), nil
->>>>>>> 5cf1b95c
 }