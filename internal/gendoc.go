--- conflicted
+++ resolved
@@ -18,16 +18,11 @@
 	"github.com/traefik/paerser/flag"
 	"github.com/traefik/paerser/generator"
 	"github.com/traefik/paerser/parser"
-<<<<<<< HEAD
 	"github.com/traefik/traefik/v3/cmd"
-=======
-	"github.com/traefik/traefik/v2/cmd"
-	"github.com/traefik/traefik/v2/pkg/collector/hydratation"
-	"github.com/traefik/traefik/v2/pkg/config/dynamic"
-	"github.com/traefik/traefik/v2/pkg/config/static"
-	"github.com/traefik/traefik/v2/pkg/log"
+	"github.com/traefik/traefik/v3/pkg/collector/hydratation"
+	"github.com/traefik/traefik/v3/pkg/config/dynamic"
+	"github.com/traefik/traefik/v3/pkg/config/static"
 	"gopkg.in/yaml.v3"
->>>>>>> 34d2a816
 )
 
 var commentGenerated = `## CODE GENERATED AUTOMATICALLY
@@ -35,13 +30,13 @@
 `
 
 func main() {
-	logger := log.WithoutContext()
+	logger := log.With().Logger()
 
 	dynConf := &dynamic.Configuration{}
 
 	err := hydratation.Hydrate(dynConf)
 	if err != nil {
-		logger.Fatal(err)
+		logger.Fatal().Err(err).Send()
 	}
 
 	dynConf.HTTP.Models = map[string]*dynamic.Model{}
@@ -53,34 +48,34 @@
 
 	err = tomlWrite("./docs/content/reference/dynamic-configuration/file.toml", dynConf)
 	if err != nil {
-		logger.Fatal(err)
+		logger.Fatal().Err(err).Send()
 	}
 	err = yamlWrite("./docs/content/reference/dynamic-configuration/file.yaml", dynConf)
 	if err != nil {
-		logger.Fatal(err)
+		logger.Fatal().Err(err).Send()
 	}
 
 	err = labelsWrite("./docs/content/reference/dynamic-configuration", dynConf)
 	if err != nil {
-		logger.Fatal(err)
+		logger.Fatal().Err(err).Send()
 	}
 
 	staticConf := &static.Configuration{}
 
 	err = hydratation.Hydrate(staticConf)
 	if err != nil {
-		logger.Fatal(err)
+		logger.Fatal().Err(err).Send()
 	}
 
 	delete(staticConf.EntryPoints, "EntryPoint1")
 
 	err = tomlWrite("./docs/content/reference/static-configuration/file.toml", staticConf)
 	if err != nil {
-		logger.Fatal(err)
+		logger.Fatal().Err(err).Send()
 	}
 	err = yamlWrite("./docs/content/reference/static-configuration/file.yaml", staticConf)
 	if err != nil {
-		logger.Fatal(err)
+		logger.Fatal().Err(err).Send()
 	}
 
 	genStaticConfDoc("./docs/content/reference/static-configuration/env-ref.md", "", func(i interface{}) ([]parser.Flat, error) {
